#!/usr/bin/env python3

from abc import ABC, abstractmethod
from typing import Dict, Any, Tuple

class ConditionBase(ABC):
    @staticmethod
    @abstractmethod
    def get_description() -> Dict[str, Any]:
        """Return metadata: name, params, description"""

    @abstractmethod
    def setup_communication(self, node) -> None:
        """Attach pubs/subs to provided rclpy.Node"""

    @abstractmethod
    def set_params(self, params: Dict[str, Any]) -> None:
        """Configure behavior instance"""

    @abstractmethod
<<<<<<< HEAD
    def execute_reading(self) -> Tuple[bool, str]:
        """Publish/act for one controller tick; return (condition_met, message)"""
=======
    def execute_step(self) -> Tuple[bool, str, bool]:
        """Publish/act for one controller tick; return (success, message)"""
>>>>>>> b5465ee8

    def reset(self) -> None:
        """Optional: tear down publishers/subscriptions"""
        return<|MERGE_RESOLUTION|>--- conflicted
+++ resolved
@@ -18,13 +18,8 @@
         """Configure behavior instance"""
 
     @abstractmethod
-<<<<<<< HEAD
-    def execute_reading(self) -> Tuple[bool, str]:
-        """Publish/act for one controller tick; return (condition_met, message)"""
-=======
     def execute_step(self) -> Tuple[bool, str, bool]:
         """Publish/act for one controller tick; return (success, message)"""
->>>>>>> b5465ee8
 
     def reset(self) -> None:
         """Optional: tear down publishers/subscriptions"""
